import time
import logging
import re

from xblock.core import ModelType
import datetime
import dateutil.parser

<<<<<<< HEAD
=======
from xblock.core import Integer, Float, Boolean
from django.utils.timezone import UTC

>>>>>>> d4d92135
log = logging.getLogger(__name__)


class Date(ModelType):
    '''
    Date fields know how to parse and produce json (iso) compatible formats. Converts to tz aware datetimes.
    '''
    def from_json(self, field):
        """
        Parse an optional metadata key containing a time: if present, complain
        if it doesn't parse.
        Return None if not present or invalid.
        """
        if field is None:
            return field
        elif field is "":
            return None
        elif isinstance(field, basestring):
            result = dateutil.parser.parse(field)
            if result.tzinfo is None:
                result = result.replace(tzinfo=UTC())
            return result
        elif isinstance(field, (int, long, float)):
            return datetime.datetime.fromtimestamp(field / 1000, UTC())
        elif isinstance(field, time.struct_time):
            return datetime.datetime.fromtimestamp(time.mktime(field), UTC())
        elif isinstance(field, datetime.datetime):
            return field
        else:
            msg = "Field {0} has bad value '{1}'".format(
                self._name, field)
            log.warning(msg)
            return None

    def to_json(self, value):
        """
        Convert a time struct to a string
        """
        if value is None:
            return None
        if isinstance(value, time.struct_time):
            # struct_times are always utc
            return time.strftime('%Y-%m-%dT%H:%M:%SZ', value)
        elif isinstance(value, datetime.datetime):
            if value.tzinfo is None or value.utcoffset().total_seconds() == 0:
                # isoformat adds +00:00 rather than Z
                return value.strftime('%Y-%m-%dT%H:%M:%SZ')
            else:
                return value.isoformat()


TIMEDELTA_REGEX = re.compile(r'^((?P<days>\d+?) day(?:s?))?(\s)?((?P<hours>\d+?) hour(?:s?))?(\s)?((?P<minutes>\d+?) minute(?:s)?)?(\s)?((?P<seconds>\d+?) second(?:s)?)?$')


class Timedelta(ModelType):
    def from_json(self, time_str):
        """
        time_str: A string with the following components:
            <D> day[s] (optional)
            <H> hour[s] (optional)
            <M> minute[s] (optional)
            <S> second[s] (optional)

        Returns a datetime.timedelta parsed from the string
        """
        if time_str is None:
            return None
        parts = TIMEDELTA_REGEX.match(time_str)
        if not parts:
            return
        parts = parts.groupdict()
        time_params = {}
        for (name, param) in parts.iteritems():
            if param:
                time_params[name] = int(param)
        return datetime.timedelta(**time_params)

    def to_json(self, value):
        values = []
        for attr in ('days', 'hours', 'minutes', 'seconds'):
            cur_value = getattr(value, attr, 0)
            if cur_value > 0:
                values.append("%d %s" % (cur_value, attr))
<<<<<<< HEAD
        return ' '.join(values)
=======
        return ' '.join(values)


class StringyInteger(Integer):
    """
    A model type that converts from strings to integers when reading from json.
    If value does not parse as an int, returns None.
    """
    def from_json(self, value):
        try:
            return int(value)
        except Exception:
            return None


class StringyFloat(Float):
    """
    A model type that converts from string to floats when reading from json.
    If value does not parse as a float, returns None.
    """
    def from_json(self, value):
        try:
            return float(value)
        except:
            return None


class StringyBoolean(Boolean):
    """
    Reads strings from JSON as booleans.

    If the string is 'true' (case insensitive), then return True,
    otherwise False.

    JSON values that aren't strings are returned as-is.
    """
    def from_json(self, value):
        if isinstance(value, basestring):
            return value.lower() == 'true'
        return value
>>>>>>> d4d92135
<|MERGE_RESOLUTION|>--- conflicted
+++ resolved
@@ -2,16 +2,14 @@
 import logging
 import re
 
+from datetime import timedelta
 from xblock.core import ModelType
 import datetime
 import dateutil.parser
 
-<<<<<<< HEAD
-=======
 from xblock.core import Integer, Float, Boolean
 from django.utils.timezone import UTC
 
->>>>>>> d4d92135
 log = logging.getLogger(__name__)
 
 
@@ -95,47 +93,4 @@
             cur_value = getattr(value, attr, 0)
             if cur_value > 0:
                 values.append("%d %s" % (cur_value, attr))
-<<<<<<< HEAD
-        return ' '.join(values)
-=======
-        return ' '.join(values)
-
-
-class StringyInteger(Integer):
-    """
-    A model type that converts from strings to integers when reading from json.
-    If value does not parse as an int, returns None.
-    """
-    def from_json(self, value):
-        try:
-            return int(value)
-        except Exception:
-            return None
-
-
-class StringyFloat(Float):
-    """
-    A model type that converts from string to floats when reading from json.
-    If value does not parse as a float, returns None.
-    """
-    def from_json(self, value):
-        try:
-            return float(value)
-        except:
-            return None
-
-
-class StringyBoolean(Boolean):
-    """
-    Reads strings from JSON as booleans.
-
-    If the string is 'true' (case insensitive), then return True,
-    otherwise False.
-
-    JSON values that aren't strings are returned as-is.
-    """
-    def from_json(self, value):
-        if isinstance(value, basestring):
-            return value.lower() == 'true'
-        return value
->>>>>>> d4d92135
+        return ' '.join(values)